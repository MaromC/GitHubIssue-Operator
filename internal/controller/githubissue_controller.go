/*
Copyright 2024.

Licensed under the Apache License, Version 2.0 (the "License");
you may not use this file except in compliance with the License.
You may obtain a copy of the License at

    http://www.apache.org/licenses/LICENSE-2.0

Unless required by applicable law or agreed to in writing, software
distributed under the License is distributed on an "AS IS" BASIS,
WITHOUT WARRANTIES OR CONDITIONS OF ANY KIND, either express or implied.
See the License for the specific language governing permissions and
limitations under the License.
*/

package controller

import (
	"context"
	"errors"
	"net/http"
	"sigs.k8s.io/controller-runtime/pkg/controller"
	"strings"
	"time"

	"github.com/go-logr/logr"
	"k8s.io/apimachinery/pkg/api/meta"
	metav1 "k8s.io/apimachinery/pkg/apis/meta/v1"
	"k8s.io/apimachinery/pkg/runtime"
	maromdanaiov1alpha1 "my.domain/githubissue/api/v1alpha1"
	"my.domain/githubissue/internal/gitclient"
	ctrl "sigs.k8s.io/controller-runtime"
	"sigs.k8s.io/controller-runtime/pkg/client"
	"sigs.k8s.io/controller-runtime/pkg/controller/controllerutil"
)

const (
	finalizer        = "githubIssue.finalizers.my.domain"
	issueHasPr       = "IssueHasPR"
	hasPrLink        = "IssueHasAPRLink"
	hasPrMessage     = "Issue has a PR"
	hasNoPr          = "IssueHasNoPR"
	hasNoPrMessage   = "Issue does not have a PR"
	openIssue        = "OpenIssue"
	issueExists      = "IssueExists"
	openIssueMessage = "Issue is open"
)

// GitHubIssueReconciler reconciles a GitHubIssue object
type GitHubIssueReconciler struct {
	client.Client
	Scheme    *runtime.Scheme
	Logger    logr.Logger
	GitClient gitclient.GitClient
<<<<<<< HEAD
=======
	GetClient func(ctx context.Context, k8sClient client.Client) (*http.Client, error)
>>>>>>> c36ee74f
}

//+kubebuilder:rbac:groups=marom.dana.io.dana.io,resources=githubissues,verbs=get;list;watch;create;update;patch;delete
//+kubebuilder:rbac:groups=marom.dana.io.dana.io,resources=githubissues/status,verbs=get;update;patch
//+kubebuilder:rbac:groups=marom.dana.io.dana.io,resources=githubissues/finalizers,verbs=update

// Reconcile is part of the main kubernetes reconciliation loop which aims to
// move the current state of the cluster closer to the desired state.
// For more details, check Reconcile and its Result here:
// - https://pkg.go.dev/sigs.k8s.io/controller-runtime@v0.17.3/pkg/reconcile
func (r *GitHubIssueReconciler) Reconcile(ctx context.Context, req ctrl.Request) (ctrl.Result, error) {
	logger := r.Logger.WithValues("namespace", req.Namespace, "name", req.Name)
	githubIssue := &maromdanaiov1alpha1.GitHubIssue{}
	if err := r.Get(ctx, req.NamespacedName, githubIssue); err != nil {
		if client.IgnoreNotFound(err) != nil {
			logger.Error(err, "Failed to fetch GitHubIssue")
			return ctrl.Result{}, err
		}
		logger.Error(err, "GitHubIssue resource Not found")
		return ctrl.Result{}, nil
	}
	owner, repo := GetOwnerAndRepo(*githubIssue)

	if err := r.CheckDeletion(ctx, githubIssue, owner, repo, r.GitClient, req); err != nil {
		if errors.Is(errors.Unwrap(err), errors.New("NamespaceLabel CR deletion has been handled")) ||
			errors.Is(errors.Unwrap(err), errors.New("GitHubIssue CR may have been deleted")) {
			return ctrl.Result{}, nil
		}
		return ctrl.Result{}, err
	}

	issues, err := r.GitClient.GetRepositoryIssues(ctx, owner, repo, r.Logger, r, req)
	if err != nil {
		r.Logger.Error(err, "Failed to list all repository issues")
		return ctrl.Result{}, err
	}

	foundIssue := r.GitClient.FindIssue(issues, githubIssue.Spec.Title)

	handledIssue, err := r.HandleIssues(foundIssue, ctx, owner, repo, githubIssue, r.GitClient, req)
	if err != nil {
		r.Logger.Error(err, "Failed to create/update issue")
		return ctrl.Result{}, err
	}

	r.updateConditions(githubIssue, handledIssue)

	if err = r.Status().Update(ctx, githubIssue); err != nil {
		r.Logger.Error(err, "Failed to update GitHubIssue status")
		return ctrl.Result{}, err
	}

	return ctrl.Result{}, nil
}

// HandleIssues creates an issue with the needed data if it dosent exist, if it does, it updated the existing issue.
func (r *GitHubIssueReconciler) HandleIssues(foundIssue *maromdanaiov1alpha1.IssueResponse, ctx context.Context, owner string, repo string, githubIssue *maromdanaiov1alpha1.GitHubIssue, gitClient gitclient.GitClient, req ctrl.Request) (*maromdanaiov1alpha1.IssueResponse, error) {
	if foundIssue == nil {
		newIssue, err := gitClient.CreateIssue(ctx, owner, repo, githubIssue.Spec.Title, githubIssue.Spec.Description, r.Logger, r, req)
		if err != nil {
			r.Logger.Error(err, "Failed to create issue")
			return nil, err
		}
		return newIssue, nil
	}
	if foundIssue.Body != githubIssue.Spec.Description {
		updatedIssue, err := gitClient.UpdateIssue(ctx, owner, repo, foundIssue.Number, githubIssue.Spec.Description, githubIssue.Spec.Title, r.Logger, r, req)
		if err != nil {
			r.Logger.Error(err, "Failed to update issue")
			return nil, err
		}
		return updatedIssue, nil
	}
	return nil, nil
}

// updateConditions updates the conditions for the GitHubIssue.
func (r *GitHubIssueReconciler) updateConditions(githubIssue *maromdanaiov1alpha1.GitHubIssue, issue *maromdanaiov1alpha1.IssueResponse) {
	openCondition := metav1.Condition{
		Type:               openIssue,
		Status:             metav1.ConditionTrue,
		LastTransitionTime: metav1.Now(),
		Reason:             issueExists,
		Message:            openIssueMessage,
	}

	prCondition := metav1.Condition{
		Type:               issueHasPr,
		Status:             metav1.ConditionFalse,
		LastTransitionTime: metav1.Now(),
		Reason:             hasNoPr,
		Message:            hasNoPrMessage,
	}

	if issue != nil && issue.PullRequestLinks != nil {
		prCondition.Status = metav1.ConditionTrue
		prCondition.Reason = hasPrLink
		prCondition.Message = hasPrMessage
	}

	meta.SetStatusCondition(&githubIssue.Status.Conditions, openCondition)
	meta.SetStatusCondition(&githubIssue.Status.Conditions, prCondition)
}

// CheckDeletion checks if the GitHubIssue CRD has been deleted and if deleted handles it.
func (r *GitHubIssueReconciler) CheckDeletion(ctx context.Context, githubIssue *maromdanaiov1alpha1.GitHubIssue, owner string, repo string, gitClient gitclient.GitClient, req ctrl.Request) error {
	if !githubIssue.ObjectMeta.DeletionTimestamp.IsZero() {
		if controllerutil.ContainsFinalizer(githubIssue, finalizer) {
			if err := gitClient.CloseIssue(ctx, owner, repo, githubIssue, r.Logger, r, req); err != nil {
				return err
			}
			controllerutil.RemoveFinalizer(githubIssue, finalizer)

			if err := r.Update(ctx, githubIssue); err != nil {
				return err
			}
			return errors.New("GitHubIssue CR deletion has been handled")
		}
		return errors.New("GitHubIssue CR may have been deleted")
	}

	if controllerutil.AddFinalizer(githubIssue, finalizer) {
		if err := r.Update(ctx, githubIssue); err != nil {
			return err
		}
	}

	return nil
}

// GetOwnerAndRepo returns the owner and repo parts from the githubIssue repo string.
func GetOwnerAndRepo(githubIssue maromdanaiov1alpha1.GitHubIssue) (string, string) {
	repoParts := strings.Split(githubIssue.Spec.Repo, "/")
	owner := repoParts[len(repoParts)-2]
	repo := repoParts[len(repoParts)-1]
	return owner, repo
}

// SetupWithManager sets up the controller with the Manager.
func (r *GitHubIssueReconciler) SetupWithManager(mgr ctrl.Manager, syncPeriod time.Duration) error {
	return ctrl.NewControllerManagedBy(mgr).
		For(&maromdanaiov1alpha1.GitHubIssue{}).
		WithOptions(controller.Options{Reconciler: r, MaxConcurrentReconciles: 1, SyncPeriod: &resyncPeriod}).
		Complete(r)
}<|MERGE_RESOLUTION|>--- conflicted
+++ resolved
@@ -53,10 +53,7 @@
 	Scheme    *runtime.Scheme
 	Logger    logr.Logger
 	GitClient gitclient.GitClient
-<<<<<<< HEAD
-=======
 	GetClient func(ctx context.Context, k8sClient client.Client) (*http.Client, error)
->>>>>>> c36ee74f
 }
 
 //+kubebuilder:rbac:groups=marom.dana.io.dana.io,resources=githubissues,verbs=get;list;watch;create;update;patch;delete
@@ -78,9 +75,10 @@
 		logger.Error(err, "GitHubIssue resource Not found")
 		return ctrl.Result{}, nil
 	}
+
 	owner, repo := GetOwnerAndRepo(*githubIssue)
 
-	if err := r.CheckDeletion(ctx, githubIssue, owner, repo, r.GitClient, req); err != nil {
+	if err := r.CheckDeletion(ctx, githubIssue, owner, repo, r.GitClient); err != nil {
 		if errors.Is(errors.Unwrap(err), errors.New("NamespaceLabel CR deletion has been handled")) ||
 			errors.Is(errors.Unwrap(err), errors.New("GitHubIssue CR may have been deleted")) {
 			return ctrl.Result{}, nil
@@ -88,7 +86,7 @@
 		return ctrl.Result{}, err
 	}
 
-	issues, err := r.GitClient.GetRepositoryIssues(ctx, owner, repo, r.Logger, r, req)
+	issues, err := r.GitClient.GetRepositoryIssues(ctx, owner, repo, r.Logger)
 	if err != nil {
 		r.Logger.Error(err, "Failed to list all repository issues")
 		return ctrl.Result{}, err
@@ -96,7 +94,7 @@
 
 	foundIssue := r.GitClient.FindIssue(issues, githubIssue.Spec.Title)
 
-	handledIssue, err := r.HandleIssues(foundIssue, ctx, owner, repo, githubIssue, r.GitClient, req)
+	handledIssue, err := r.HandleIssues(foundIssue, ctx, owner, repo, githubIssue, r.GitClient)
 	if err != nil {
 		r.Logger.Error(err, "Failed to create/update issue")
 		return ctrl.Result{}, err
@@ -113,9 +111,9 @@
 }
 
 // HandleIssues creates an issue with the needed data if it dosent exist, if it does, it updated the existing issue.
-func (r *GitHubIssueReconciler) HandleIssues(foundIssue *maromdanaiov1alpha1.IssueResponse, ctx context.Context, owner string, repo string, githubIssue *maromdanaiov1alpha1.GitHubIssue, gitClient gitclient.GitClient, req ctrl.Request) (*maromdanaiov1alpha1.IssueResponse, error) {
+func (r *GitHubIssueReconciler) HandleIssues(foundIssue *maromdanaiov1alpha1.IssueResponse, ctx context.Context, owner string, repo string, githubIssue *maromdanaiov1alpha1.GitHubIssue, gitClient gitclient.GitClient) (*maromdanaiov1alpha1.IssueResponse, error) {
 	if foundIssue == nil {
-		newIssue, err := gitClient.CreateIssue(ctx, owner, repo, githubIssue.Spec.Title, githubIssue.Spec.Description, r.Logger, r, req)
+		newIssue, err := gitClient.CreateIssue(ctx, owner, repo, githubIssue.Spec.Title, githubIssue.Spec.Description, r.Logger)
 		if err != nil {
 			r.Logger.Error(err, "Failed to create issue")
 			return nil, err
@@ -123,7 +121,7 @@
 		return newIssue, nil
 	}
 	if foundIssue.Body != githubIssue.Spec.Description {
-		updatedIssue, err := gitClient.UpdateIssue(ctx, owner, repo, foundIssue.Number, githubIssue.Spec.Description, githubIssue.Spec.Title, r.Logger, r, req)
+		updatedIssue, err := gitClient.UpdateIssue(ctx, owner, repo, foundIssue.Number, githubIssue.Spec.Description, githubIssue.Spec.Title, r.Logger)
 		if err != nil {
 			r.Logger.Error(err, "Failed to update issue")
 			return nil, err
@@ -162,10 +160,10 @@
 }
 
 // CheckDeletion checks if the GitHubIssue CRD has been deleted and if deleted handles it.
-func (r *GitHubIssueReconciler) CheckDeletion(ctx context.Context, githubIssue *maromdanaiov1alpha1.GitHubIssue, owner string, repo string, gitClient gitclient.GitClient, req ctrl.Request) error {
+func (r *GitHubIssueReconciler) CheckDeletion(ctx context.Context, githubIssue *maromdanaiov1alpha1.GitHubIssue, owner string, repo string, gitClient gitclient.GitClient) error {
 	if !githubIssue.ObjectMeta.DeletionTimestamp.IsZero() {
 		if controllerutil.ContainsFinalizer(githubIssue, finalizer) {
-			if err := gitClient.CloseIssue(ctx, owner, repo, githubIssue, r.Logger, r, req); err != nil {
+			if err := gitClient.CloseIssue(ctx, owner, repo, githubIssue, r.Logger); err != nil {
 				return err
 			}
 			controllerutil.RemoveFinalizer(githubIssue, finalizer)
